#ifndef TESTABLE_SINGLETON_INCLUDED_H
#define TESTABLE_SINGLETON_INCLUDED_H

#include <atomic>
#include <mutex>
#include <type_traits>
#include <utility>

#ifndef ENABLE_LOAD_TIME_SINGLETON
#if defined(__GNUC__)    || \
    defined(__clang__)   || \
    defined(__MINGW32__) || \
    defined(__MINGW64__) || \
    defined(__CYGWIN__)  || \
    defined(_MSC_VER)
#define ENABLE_LOAD_TIME_SINGLETON 1
#else
#define ENABLE_LOAD_TIME_SINGLETON 0
#endif
#endif // ENABLE_LOAD_TIME_SINGLETON

/**
 * @brief Types of singletons
 */
enum class SingletonType : int32_t {
    /**
     * @brief Default case, 99% of the time this is enough
     */
    STATIC
#if ENABLE_LOAD_TIME_SINGLETON
    ,
    /**
     * @brief Load-time singleton: use for singleton that must outlive static destruction phase.
     *
     * @note
     * Static instances don't always play nice with process termination:
     * Problem with atexit handlers:
     * - When a static instance is created (e.g. meyers singleton at first use) after
     *   the atexit handler is registered, then by the time the atexit handler runs,
     *   this static instance has already been destroyed.
     * - This is not a problem if the static instance is created before the atexit handler
     *   is registered, but when your library is used by some third party or customer processes,
     *   you cannot rely on this.
     * So a singleton type created with this LOAD_TIME parameter provides an alternative:
     * - The instance is created at first use as usual.
     * - However, its destruction is deferred until "unload time", when your library is unloaded,
     *   or if linked statically during process termination, but after static destruction phase.
     */
    LOAD_TIME
#endif // ENABLE_LOAD_TIME_SINGLETON
};

// Specialiaze some details of the singleton class in "private" Detail namespace
namespace Detail {

template <typename T, SingletonType instanceType>
struct SingletonInstance;

// Static lifetime singleton specialization (default)
template <typename T>
struct SingletonInstance<T, SingletonType::STATIC> {
    SingletonInstance() noexcept = default;
    SingletonInstance(const SingletonInstance&) = delete;
    ~SingletonInstance()
    {
        // Destroys the locally-initialized instance. Injected ones are ignored (no ownership).
        if (m_pExtern == LOCAL_INSTANCE_ID)
            GetBuffer().~T();
    }
    SingletonInstance& operator=(const SingletonInstance&) = delete;
    /// Returns the current instance.
    operator T*() { return m_pExtern == LOCAL_INSTANCE_ID ? &GetBuffer() : m_pExtern; }
    /// Constructs the singleton within the local buffer.
    template <typename... Args>
    void Emplace(Args&&... args)
    {
        this->~SingletonInstance();
        new (&GetBuffer()) T(std::forward<Args>(args)...);
        m_pExtern = LOCAL_INSTANCE_ID;
    }
    /// Sets an external object as the instance.
    /** @remark If `ptr` is `nullptr`, this is just reset.
     */
    void SetExtern(T* ptr)
    {
        this->~SingletonInstance();
        m_pExtern = ptr;
    }

private:
    /// A special pointer value to specify that the local buffer is constructed.
    static T* const LOCAL_INSTANCE_ID;
    /// nullptr if empty; LOCAL_INSTANCE_ID if using internal buffer;
    /// pointer to external object otherwise.
    T* m_pExtern = nullptr;

    /// Returns an (uninitialized) internal buffer for storing T.
    static T& GetBuffer()
    {
        // Static, uninitialized buffer for the singleton's object
        static union U { T asT; U(){} ~U(){} } buffer;
        return buffer.asT;
    }
};

template <typename T>
T* const SingletonInstance<T, SingletonType::STATIC>::LOCAL_INSTANCE_ID = reinterpret_cast<T*>(1);

#if ENABLE_LOAD_TIME_SINGLETON
// Load time singleton impl:
// Some details:
// This is platform specific:
// The instance is created at first use as usual, but not as a static variable
// but on the heap. Its deleter function is saved to a global registry, in reverse order of creation.
// With the help of GCC's attribute((destructor)) (Clang compatible), the destroy functions
// are called at "unload" time.

using DeleteLoadTimeSingletonFunc = void (*)();
struct LoadTimeSingletonEntry {
    bool m_isValid; // To delete or not (to avoid double free between Reset and __attribute__(destructor))
    DeleteLoadTimeSingletonFunc m_deleteFunc;
    LoadTimeSingletonEntry* m_next;
};
// note to maintainer: all types that have static storage
// used by load time singletons must be trivially destructible,
// otherwise they will get destroyed during static destruction phase before "unload" time.
static_assert(std::is_trivially_destructible_v<LoadTimeSingletonEntry>);

// global stack for load time singletons dtors
inline std::atomic<LoadTimeSingletonEntry*>& LoadTimeSingletonEntryStack()
{
    static_assert(std::is_trivially_destructible_v<std::atomic<LoadTimeSingletonEntry*>>);
    static std::atomic<LoadTimeSingletonEntry*> stack { nullptr };
    return stack;
}

// - Register load time singletons for destruction at "unload" time.
// - The order of destruction is the reverse of the order of registration.
// - The input parameter must point to a static instance.
inline void RegisterLoadTimeSingleton(LoadTimeSingletonEntry* entry)
{
    // - push to head
    // from cppreference example:
    // make new entry the new head, but if the head
    // is no longer what's stored in new entry->m_next
    // (some other thread must have inserted am entry just now)
    // then put that new head into new entry->m_next and try again
    entry->m_next = LoadTimeSingletonEntryStack().load(std::memory_order_relaxed);
    while (!LoadTimeSingletonEntryStack().compare_exchange_weak(
        entry->m_next, entry, std::memory_order_release, std::memory_order_relaxed))
        ;
}

// - Platform independent part: delete in reverse order
inline void DestroyLoadTimeSingletons()
{
    // memory safety is no concern here
    for (auto entry = LoadTimeSingletonEntryStack().load(); entry != nullptr; entry = entry->m_next) {
        if (entry->m_isValid)
            entry->m_deleteFunc();
    }
}

#if defined(_MSC_VER)
// MSVC: Use .CRT$XPU section for late destruction
typedef void (__cdecl *_PVFV)(void);
static void __cdecl DeinitializeLoadTimeSingletons()
{
    DestroyLoadTimeSingletons();
}
#pragma section(".CRT$XPU", long, read)
__declspec(allocate(".CRT$XPU")) _PVFV p_deinit = DeinitializeLoadTimeSingletons;
#else
// GCC/Clang/CYGWIN/MINGW: Use __attribute__((destructor))
inline void __attribute__((destructor)) DeinitializeLoadTimeSingletons()
{
    DestroyLoadTimeSingletons();
}
#endif

// Load-time singleton specialization
// API is compatible with static singleton specialization
// however it has no custom dtor (as that would violate trivial destructibility)
template <typename T>
struct SingletonInstance<T, SingletonType::LOAD_TIME> {
    /// Returns the current instance.
    operator T*() { return m_pExtern == LOCAL_INSTANCE_ID ? g_pInternal : m_pExtern; }
    /// Constructs the singleton on the heap, and pushes its deleter to the unload-time stack.
    template <typename... Args>
    void Emplace(Args&&... args)
    {
        Reset();
        CreateInternalInstance(std::forward<Args>(args)...);
        RegisterLoadTimeSingleton(&g_entry);
        m_pExtern = LOCAL_INSTANCE_ID;
    }
    /// Sets an external object as the instance.
    /** @remark If `ptr` is `nullptr`, this is just reset.
     */
    void SetExtern(T* ptr)
    {
        Reset();
        m_pExtern = ptr;
    }

private:
    // Swapped the dtor on static instance for a Reset function
    void Reset()
    {
         // Destroys the locally-initialized instance. Injected ones are ignored (no ownership).
        if (m_pExtern == LOCAL_INSTANCE_ID)
            DestroyInternalInstance();
    }
    // Manage internal instance on heap:
    template <typename... Args>
    static void CreateInternalInstance(Args&&... args)
    {
        g_pInternal = new T(std::forward<Args>(args)...);
        g_entry.m_isValid = true;
    }
    static void DestroyInternalInstance()
    {
        delete std::exchange(g_pInternal, nullptr);
        g_entry.m_isValid = false;
    }

    /// A special pointer value to specify that the local buffer is constructed.
    static T* const LOCAL_INSTANCE_ID;
    /// nullptr if empty; LOCAL_INSTANCE_ID if using internal buffer;
    /// pointer to external object otherwise.
    T* m_pExtern = nullptr;
    /// used instead of static buffer
    static T* g_pInternal;
    /// used for deleting this singleton
    static LoadTimeSingletonEntry g_entry;
    // we know scalar types are trivially destructible, but add check for intent
    static_assert(std::is_trivially_destructible_v<T*>);
};

template <typename T>
T* const SingletonInstance<T, SingletonType::LOAD_TIME>::LOCAL_INSTANCE_ID = reinterpret_cast<T*>(1);
template <typename T>
T* SingletonInstance<T, SingletonType::LOAD_TIME>::g_pInternal = nullptr;
template <typename T>
LoadTimeSingletonEntry SingletonInstance<T, SingletonType::LOAD_TIME>::g_entry
    = { false, SingletonInstance<T, SingletonType::LOAD_TIME>::DestroyInternalInstance, nullptr };
#endif // ENABLE_LOAD_TIME_SINGLETON

} // namespace Detail

/// Implements the singleton pattern, but makes unit testing easy.
/** To use the Singleton class normally, inherit from it with the CRTP style, like:
  *
  * ```cpp
  * class MyClass : public Singleton<MyClass> { impl... };
  * ```
  *
  * After this, external code is able to get the `MyClass` instance by using `MyClass::Get()`.
  *
  * To test your singleton, an access-private library implementation is required, such as
  * <https://github.com/martong/access_private>. Using the access-private library, invoke the
  * `MyClass::Inject()` function to inject a mock implementation into the singleton. It is also
  * possible to reconstruct the Singleton with different constructor arguments by using the
  * `MyClass::Reset()` function.
  *
  * @remark The `Inject()` and `Reset()` functions are NOT thread safe! They should only be used
  *         in test code sections while implementation code is not running on a different thread.
  */
template <typename T, SingletonType type = SingletonType::STATIC>
struct Singleton
{
    using BaseType = Singleton<T, type>;

    /// Returns the instance of the class.
    /** @remark The constructor arguments are only used if the instance is not constructed yet.
      */
    template <typename ...Args>
    static T& Get(Args&&... args)
    {
        std::call_once(g_onceFlag, [](Args&&... args) {
                g_instance.Emplace(std::forward<Args>(args)...);
            }, std::forward<Args>(args)...);
        return *static_cast<T*>(g_instance);
    }

    ///  Returns the instance of the class without construction.
    /** @return The instance of the singleton or a `nullptr` if unconstructed.
      * @remark This can be useful for singletons that have custom constructor arguments. Code can
      *         get an already initialied instance, if it has been initialized already, without
      *         having to specify the arguments.
      */
    static T* TryGet()
    {
        return g_instance;
    }

protected:
    Singleton() noexcept = default;
private:
    using Instance = Detail::SingletonInstance<T, type>;
#if ENABLE_LOAD_TIME_SINGLETON
    // just here to catch future regressions
    static_assert(type != SingletonType::LOAD_TIME || std::is_trivially_destructible_v<Instance>,
        "Load-time singletons must be trivially destructible");
#endif // ENABLE_LOAD_TIME_SINGLETON

    Singleton(const Singleton&) = delete;
    Singleton& operator =(const Singleton&) = delete;

<<<<<<< HEAD
    static Instance g_instance;
=======
    /// Holds the instance of T, either locally constructed or injected.
    static struct Instance final
    {
        Instance() noexcept = default;
        Instance(const Instance&) = delete;
        ~Instance()
        {
            // Destroys the locally-initialized instance. Injected ones are ignored (no ownership).
            if (m_pExtern == LOCAL_INSTANCE_ID)
                GetBuffer().~T();
        }
        Instance& operator =(const Instance&) = delete;
        /// Returns the current instance.
        operator T* () { return m_pExtern == LOCAL_INSTANCE_ID ? &GetBuffer() : m_pExtern; }
        /// Constructs the singleton within the local buffer.
        template <typename ...Args>
        void Emplace(Args&&... args)
        {
            this->~Instance();
            new (&GetBuffer()) T(std::forward<Args>(args)...);
            m_pExtern = LOCAL_INSTANCE_ID;
        }
        /// Sets an external object as the instance.
        /** @remark If `ptr` is `nullptr`, this is just reset.
          */
        void SetExtern(T* ptr)
        {
            this->~Instance();
            m_pExtern = ptr;
        }
    private:
        /// A special pointer value to specify that the local buffer is constructed.
        static T* const LOCAL_INSTANCE_ID;
        /// nullptr if empty; LOCAL_INSTANCE_ID if using internal buffer;
        /// pointer to external object otherwise.
        T* m_pExtern = nullptr;
        /// Returns an (uninitialized) internal buffer for storing T.
        static T& GetBuffer()
        {
            // Static, uninitialized buffer for the singleton's object
            static union U { T asT; U(){} ~U(){} } buffer;
            return buffer.asT;
        }
    } g_instance;
>>>>>>> 0c1177e8

    /// Holds a flag used for `std::call_once()`.
    static struct OnceFlag final
    {
        OnceFlag() noexcept
        {
            new (&buffer.asOnceFlag) std::once_flag();
        }
        OnceFlag(const OnceFlag&) = delete;
        ~OnceFlag()
        {
            buffer.asOnceFlag.~once_flag();
        }
        OnceFlag& operator =(const OnceFlag&) = delete;
        /// Resets the OnceFlag to initial state (allowing another call)
        void Reset()
        {
            this->~OnceFlag();
            new (this) OnceFlag();
        }
        /// Returns the internal std::once_flag. May be uninitialized.
        operator std::once_flag& ()
        {
            return buffer.asOnceFlag;
        }
    private:
        union U { std::once_flag asOnceFlag; U(){} ~U(){} } buffer;
    } g_onceFlag;

    /// (Re)constructs the internal singleton instance.
    /** If an existing singleton instance was already constructed, it is destroyed. If an external
      * instance was injected, it is overridden with the newly constructed instance.
      *
      * @remark This function is not thread safe. It is intended for tests, not production code.
      */
    template <typename ...Args>
    static T& Reset(Args&&... args)
    {
        g_onceFlag.Reset();
        return Get(std::forward<Args>(args)...);
    }

    /// Injects an external instance into the singleton.
    /** If an external instance is injected, the `Get()` function
      * @param object The object is taken without ownership and must be deleted by the caller.
      * @remark If `object` is `nullptr`, it resets the singleton to uninitialized state, and the
      *         next invocation of `Get()` reconstructs the instance.
      */
    static void Inject(T* object)
    {
        if (object)
            std::call_once(g_onceFlag, []() {});
        else
            g_onceFlag.Reset();
        g_instance.SetExtern(object);
    }
};
template <typename T, SingletonType type>
typename Singleton<T, type>::OnceFlag Singleton<T, type>::g_onceFlag;
template <typename T, SingletonType type>
typename Singleton<T, type>::Instance Singleton<T, type>::g_instance;

#endif
<|MERGE_RESOLUTION|>--- conflicted
+++ resolved
@@ -1,420 +1,373 @@
-#ifndef TESTABLE_SINGLETON_INCLUDED_H
-#define TESTABLE_SINGLETON_INCLUDED_H
-
-#include <atomic>
-#include <mutex>
-#include <type_traits>
-#include <utility>
-
-#ifndef ENABLE_LOAD_TIME_SINGLETON
-#if defined(__GNUC__)    || \
-    defined(__clang__)   || \
-    defined(__MINGW32__) || \
-    defined(__MINGW64__) || \
-    defined(__CYGWIN__)  || \
-    defined(_MSC_VER)
-#define ENABLE_LOAD_TIME_SINGLETON 1
-#else
-#define ENABLE_LOAD_TIME_SINGLETON 0
-#endif
-#endif // ENABLE_LOAD_TIME_SINGLETON
-
-/**
- * @brief Types of singletons
- */
-enum class SingletonType : int32_t {
-    /**
-     * @brief Default case, 99% of the time this is enough
-     */
-    STATIC
-#if ENABLE_LOAD_TIME_SINGLETON
-    ,
-    /**
-     * @brief Load-time singleton: use for singleton that must outlive static destruction phase.
-     *
-     * @note
-     * Static instances don't always play nice with process termination:
-     * Problem with atexit handlers:
-     * - When a static instance is created (e.g. meyers singleton at first use) after
-     *   the atexit handler is registered, then by the time the atexit handler runs,
-     *   this static instance has already been destroyed.
-     * - This is not a problem if the static instance is created before the atexit handler
-     *   is registered, but when your library is used by some third party or customer processes,
-     *   you cannot rely on this.
-     * So a singleton type created with this LOAD_TIME parameter provides an alternative:
-     * - The instance is created at first use as usual.
-     * - However, its destruction is deferred until "unload time", when your library is unloaded,
-     *   or if linked statically during process termination, but after static destruction phase.
-     */
-    LOAD_TIME
-#endif // ENABLE_LOAD_TIME_SINGLETON
-};
-
-// Specialiaze some details of the singleton class in "private" Detail namespace
-namespace Detail {
-
-template <typename T, SingletonType instanceType>
-struct SingletonInstance;
-
-// Static lifetime singleton specialization (default)
-template <typename T>
-struct SingletonInstance<T, SingletonType::STATIC> {
-    SingletonInstance() noexcept = default;
-    SingletonInstance(const SingletonInstance&) = delete;
-    ~SingletonInstance()
-    {
-        // Destroys the locally-initialized instance. Injected ones are ignored (no ownership).
-        if (m_pExtern == LOCAL_INSTANCE_ID)
-            GetBuffer().~T();
-    }
-    SingletonInstance& operator=(const SingletonInstance&) = delete;
-    /// Returns the current instance.
-    operator T*() { return m_pExtern == LOCAL_INSTANCE_ID ? &GetBuffer() : m_pExtern; }
-    /// Constructs the singleton within the local buffer.
-    template <typename... Args>
-    void Emplace(Args&&... args)
-    {
-        this->~SingletonInstance();
-        new (&GetBuffer()) T(std::forward<Args>(args)...);
-        m_pExtern = LOCAL_INSTANCE_ID;
-    }
-    /// Sets an external object as the instance.
-    /** @remark If `ptr` is `nullptr`, this is just reset.
-     */
-    void SetExtern(T* ptr)
-    {
-        this->~SingletonInstance();
-        m_pExtern = ptr;
-    }
-
-private:
-    /// A special pointer value to specify that the local buffer is constructed.
-    static T* const LOCAL_INSTANCE_ID;
-    /// nullptr if empty; LOCAL_INSTANCE_ID if using internal buffer;
-    /// pointer to external object otherwise.
-    T* m_pExtern = nullptr;
-
-    /// Returns an (uninitialized) internal buffer for storing T.
-    static T& GetBuffer()
-    {
-        // Static, uninitialized buffer for the singleton's object
-        static union U { T asT; U(){} ~U(){} } buffer;
-        return buffer.asT;
-    }
-};
-
-template <typename T>
-T* const SingletonInstance<T, SingletonType::STATIC>::LOCAL_INSTANCE_ID = reinterpret_cast<T*>(1);
-
-#if ENABLE_LOAD_TIME_SINGLETON
-// Load time singleton impl:
-// Some details:
-// This is platform specific:
-// The instance is created at first use as usual, but not as a static variable
-// but on the heap. Its deleter function is saved to a global registry, in reverse order of creation.
-// With the help of GCC's attribute((destructor)) (Clang compatible), the destroy functions
-// are called at "unload" time.
-
-using DeleteLoadTimeSingletonFunc = void (*)();
-struct LoadTimeSingletonEntry {
-    bool m_isValid; // To delete or not (to avoid double free between Reset and __attribute__(destructor))
-    DeleteLoadTimeSingletonFunc m_deleteFunc;
-    LoadTimeSingletonEntry* m_next;
-};
-// note to maintainer: all types that have static storage
-// used by load time singletons must be trivially destructible,
-// otherwise they will get destroyed during static destruction phase before "unload" time.
-static_assert(std::is_trivially_destructible_v<LoadTimeSingletonEntry>);
-
-// global stack for load time singletons dtors
-inline std::atomic<LoadTimeSingletonEntry*>& LoadTimeSingletonEntryStack()
-{
-    static_assert(std::is_trivially_destructible_v<std::atomic<LoadTimeSingletonEntry*>>);
-    static std::atomic<LoadTimeSingletonEntry*> stack { nullptr };
-    return stack;
-}
-
-// - Register load time singletons for destruction at "unload" time.
-// - The order of destruction is the reverse of the order of registration.
-// - The input parameter must point to a static instance.
-inline void RegisterLoadTimeSingleton(LoadTimeSingletonEntry* entry)
-{
-    // - push to head
-    // from cppreference example:
-    // make new entry the new head, but if the head
-    // is no longer what's stored in new entry->m_next
-    // (some other thread must have inserted am entry just now)
-    // then put that new head into new entry->m_next and try again
-    entry->m_next = LoadTimeSingletonEntryStack().load(std::memory_order_relaxed);
-    while (!LoadTimeSingletonEntryStack().compare_exchange_weak(
-        entry->m_next, entry, std::memory_order_release, std::memory_order_relaxed))
-        ;
-}
-
-// - Platform independent part: delete in reverse order
-inline void DestroyLoadTimeSingletons()
-{
-    // memory safety is no concern here
-    for (auto entry = LoadTimeSingletonEntryStack().load(); entry != nullptr; entry = entry->m_next) {
-        if (entry->m_isValid)
-            entry->m_deleteFunc();
-    }
-}
-
-#if defined(_MSC_VER)
-// MSVC: Use .CRT$XPU section for late destruction
-typedef void (__cdecl *_PVFV)(void);
-static void __cdecl DeinitializeLoadTimeSingletons()
-{
-    DestroyLoadTimeSingletons();
-}
-#pragma section(".CRT$XPU", long, read)
-__declspec(allocate(".CRT$XPU")) _PVFV p_deinit = DeinitializeLoadTimeSingletons;
-#else
-// GCC/Clang/CYGWIN/MINGW: Use __attribute__((destructor))
-inline void __attribute__((destructor)) DeinitializeLoadTimeSingletons()
-{
-    DestroyLoadTimeSingletons();
-}
-#endif
-
-// Load-time singleton specialization
-// API is compatible with static singleton specialization
-// however it has no custom dtor (as that would violate trivial destructibility)
-template <typename T>
-struct SingletonInstance<T, SingletonType::LOAD_TIME> {
-    /// Returns the current instance.
-    operator T*() { return m_pExtern == LOCAL_INSTANCE_ID ? g_pInternal : m_pExtern; }
-    /// Constructs the singleton on the heap, and pushes its deleter to the unload-time stack.
-    template <typename... Args>
-    void Emplace(Args&&... args)
-    {
-        Reset();
-        CreateInternalInstance(std::forward<Args>(args)...);
-        RegisterLoadTimeSingleton(&g_entry);
-        m_pExtern = LOCAL_INSTANCE_ID;
-    }
-    /// Sets an external object as the instance.
-    /** @remark If `ptr` is `nullptr`, this is just reset.
-     */
-    void SetExtern(T* ptr)
-    {
-        Reset();
-        m_pExtern = ptr;
-    }
-
-private:
-    // Swapped the dtor on static instance for a Reset function
-    void Reset()
-    {
-         // Destroys the locally-initialized instance. Injected ones are ignored (no ownership).
-        if (m_pExtern == LOCAL_INSTANCE_ID)
-            DestroyInternalInstance();
-    }
-    // Manage internal instance on heap:
-    template <typename... Args>
-    static void CreateInternalInstance(Args&&... args)
-    {
-        g_pInternal = new T(std::forward<Args>(args)...);
-        g_entry.m_isValid = true;
-    }
-    static void DestroyInternalInstance()
-    {
-        delete std::exchange(g_pInternal, nullptr);
-        g_entry.m_isValid = false;
-    }
-
-    /// A special pointer value to specify that the local buffer is constructed.
-    static T* const LOCAL_INSTANCE_ID;
-    /// nullptr if empty; LOCAL_INSTANCE_ID if using internal buffer;
-    /// pointer to external object otherwise.
-    T* m_pExtern = nullptr;
-    /// used instead of static buffer
-    static T* g_pInternal;
-    /// used for deleting this singleton
-    static LoadTimeSingletonEntry g_entry;
-    // we know scalar types are trivially destructible, but add check for intent
-    static_assert(std::is_trivially_destructible_v<T*>);
-};
-
-template <typename T>
-T* const SingletonInstance<T, SingletonType::LOAD_TIME>::LOCAL_INSTANCE_ID = reinterpret_cast<T*>(1);
-template <typename T>
-T* SingletonInstance<T, SingletonType::LOAD_TIME>::g_pInternal = nullptr;
-template <typename T>
-LoadTimeSingletonEntry SingletonInstance<T, SingletonType::LOAD_TIME>::g_entry
-    = { false, SingletonInstance<T, SingletonType::LOAD_TIME>::DestroyInternalInstance, nullptr };
-#endif // ENABLE_LOAD_TIME_SINGLETON
-
-} // namespace Detail
-
-/// Implements the singleton pattern, but makes unit testing easy.
-/** To use the Singleton class normally, inherit from it with the CRTP style, like:
-  *
-  * ```cpp
-  * class MyClass : public Singleton<MyClass> { impl... };
-  * ```
-  *
-  * After this, external code is able to get the `MyClass` instance by using `MyClass::Get()`.
-  *
-  * To test your singleton, an access-private library implementation is required, such as
-  * <https://github.com/martong/access_private>. Using the access-private library, invoke the
-  * `MyClass::Inject()` function to inject a mock implementation into the singleton. It is also
-  * possible to reconstruct the Singleton with different constructor arguments by using the
-  * `MyClass::Reset()` function.
-  *
-  * @remark The `Inject()` and `Reset()` functions are NOT thread safe! They should only be used
-  *         in test code sections while implementation code is not running on a different thread.
-  */
-template <typename T, SingletonType type = SingletonType::STATIC>
-struct Singleton
-{
-    using BaseType = Singleton<T, type>;
-
-    /// Returns the instance of the class.
-    /** @remark The constructor arguments are only used if the instance is not constructed yet.
-      */
-    template <typename ...Args>
-    static T& Get(Args&&... args)
-    {
-        std::call_once(g_onceFlag, [](Args&&... args) {
-                g_instance.Emplace(std::forward<Args>(args)...);
-            }, std::forward<Args>(args)...);
-        return *static_cast<T*>(g_instance);
-    }
-
-    ///  Returns the instance of the class without construction.
-    /** @return The instance of the singleton or a `nullptr` if unconstructed.
-      * @remark This can be useful for singletons that have custom constructor arguments. Code can
-      *         get an already initialied instance, if it has been initialized already, without
-      *         having to specify the arguments.
-      */
-    static T* TryGet()
-    {
-        return g_instance;
-    }
-
-protected:
-    Singleton() noexcept = default;
-private:
-    using Instance = Detail::SingletonInstance<T, type>;
-#if ENABLE_LOAD_TIME_SINGLETON
-    // just here to catch future regressions
-    static_assert(type != SingletonType::LOAD_TIME || std::is_trivially_destructible_v<Instance>,
-        "Load-time singletons must be trivially destructible");
-#endif // ENABLE_LOAD_TIME_SINGLETON
-
-    Singleton(const Singleton&) = delete;
-    Singleton& operator =(const Singleton&) = delete;
-
-<<<<<<< HEAD
-    static Instance g_instance;
-=======
-    /// Holds the instance of T, either locally constructed or injected.
-    static struct Instance final
-    {
-        Instance() noexcept = default;
-        Instance(const Instance&) = delete;
-        ~Instance()
-        {
-            // Destroys the locally-initialized instance. Injected ones are ignored (no ownership).
-            if (m_pExtern == LOCAL_INSTANCE_ID)
-                GetBuffer().~T();
-        }
-        Instance& operator =(const Instance&) = delete;
-        /// Returns the current instance.
-        operator T* () { return m_pExtern == LOCAL_INSTANCE_ID ? &GetBuffer() : m_pExtern; }
-        /// Constructs the singleton within the local buffer.
-        template <typename ...Args>
-        void Emplace(Args&&... args)
-        {
-            this->~Instance();
-            new (&GetBuffer()) T(std::forward<Args>(args)...);
-            m_pExtern = LOCAL_INSTANCE_ID;
-        }
-        /// Sets an external object as the instance.
-        /** @remark If `ptr` is `nullptr`, this is just reset.
-          */
-        void SetExtern(T* ptr)
-        {
-            this->~Instance();
-            m_pExtern = ptr;
-        }
-    private:
-        /// A special pointer value to specify that the local buffer is constructed.
-        static T* const LOCAL_INSTANCE_ID;
-        /// nullptr if empty; LOCAL_INSTANCE_ID if using internal buffer;
-        /// pointer to external object otherwise.
-        T* m_pExtern = nullptr;
-        /// Returns an (uninitialized) internal buffer for storing T.
-        static T& GetBuffer()
-        {
-            // Static, uninitialized buffer for the singleton's object
-            static union U { T asT; U(){} ~U(){} } buffer;
-            return buffer.asT;
-        }
-    } g_instance;
->>>>>>> 0c1177e8
-
-    /// Holds a flag used for `std::call_once()`.
-    static struct OnceFlag final
-    {
-        OnceFlag() noexcept
-        {
-            new (&buffer.asOnceFlag) std::once_flag();
-        }
-        OnceFlag(const OnceFlag&) = delete;
-        ~OnceFlag()
-        {
-            buffer.asOnceFlag.~once_flag();
-        }
-        OnceFlag& operator =(const OnceFlag&) = delete;
-        /// Resets the OnceFlag to initial state (allowing another call)
-        void Reset()
-        {
-            this->~OnceFlag();
-            new (this) OnceFlag();
-        }
-        /// Returns the internal std::once_flag. May be uninitialized.
-        operator std::once_flag& ()
-        {
-            return buffer.asOnceFlag;
-        }
-    private:
-        union U { std::once_flag asOnceFlag; U(){} ~U(){} } buffer;
-    } g_onceFlag;
-
-    /// (Re)constructs the internal singleton instance.
-    /** If an existing singleton instance was already constructed, it is destroyed. If an external
-      * instance was injected, it is overridden with the newly constructed instance.
-      *
-      * @remark This function is not thread safe. It is intended for tests, not production code.
-      */
-    template <typename ...Args>
-    static T& Reset(Args&&... args)
-    {
-        g_onceFlag.Reset();
-        return Get(std::forward<Args>(args)...);
-    }
-
-    /// Injects an external instance into the singleton.
-    /** If an external instance is injected, the `Get()` function
-      * @param object The object is taken without ownership and must be deleted by the caller.
-      * @remark If `object` is `nullptr`, it resets the singleton to uninitialized state, and the
-      *         next invocation of `Get()` reconstructs the instance.
-      */
-    static void Inject(T* object)
-    {
-        if (object)
-            std::call_once(g_onceFlag, []() {});
-        else
-            g_onceFlag.Reset();
-        g_instance.SetExtern(object);
-    }
-};
-template <typename T, SingletonType type>
-typename Singleton<T, type>::OnceFlag Singleton<T, type>::g_onceFlag;
-template <typename T, SingletonType type>
-typename Singleton<T, type>::Instance Singleton<T, type>::g_instance;
-
-#endif
+#ifndef TESTABLE_SINGLETON_INCLUDED_H
+#define TESTABLE_SINGLETON_INCLUDED_H
+
+#include <atomic>
+#include <mutex>
+#include <type_traits>
+#include <utility>
+
+#ifndef ENABLE_LOAD_TIME_SINGLETON
+#if defined(__GNUC__)    || \
+    defined(__clang__)   || \
+    defined(__MINGW32__) || \
+    defined(__MINGW64__) || \
+    defined(__CYGWIN__)  || \
+    defined(_MSC_VER)
+#define ENABLE_LOAD_TIME_SINGLETON 1
+#else
+#define ENABLE_LOAD_TIME_SINGLETON 0
+#endif
+#endif // ENABLE_LOAD_TIME_SINGLETON
+
+/**
+ * @brief Types of singletons
+ */
+enum class SingletonType : int32_t {
+    /**
+     * @brief Default case, 99% of the time this is enough
+     */
+    STATIC
+#if ENABLE_LOAD_TIME_SINGLETON
+    ,
+    /**
+     * @brief Load-time singleton: use for singleton that must outlive static destruction phase.
+     *
+     * @note
+     * Static instances don't always play nice with process termination:
+     * Problem with atexit handlers:
+     * - When a static instance is created (e.g. meyers singleton at first use) after
+     *   the atexit handler is registered, then by the time the atexit handler runs,
+     *   this static instance has already been destroyed.
+     * - This is not a problem if the static instance is created before the atexit handler
+     *   is registered, but when your library is used by some third party or customer processes,
+     *   you cannot rely on this.
+     * So a singleton type created with this LOAD_TIME parameter provides an alternative:
+     * - The instance is created at first use as usual.
+     * - However, its destruction is deferred until "unload time", when your library is unloaded,
+     *   or if linked statically during process termination, but after static destruction phase.
+     */
+    LOAD_TIME
+#endif // ENABLE_LOAD_TIME_SINGLETON
+};
+
+// Specialiaze some details of the singleton class in "private" Detail namespace
+namespace Detail {
+
+template <typename T, SingletonType instanceType>
+struct SingletonInstance;
+
+// Static lifetime singleton specialization (default)
+template <typename T>
+struct SingletonInstance<T, SingletonType::STATIC> {
+    SingletonInstance() noexcept = default;
+    SingletonInstance(const SingletonInstance&) = delete;
+    ~SingletonInstance()
+    {
+        // Destroys the locally-initialized instance. Injected ones are ignored (no ownership).
+        if (m_pExtern == LOCAL_INSTANCE_ID)
+            GetBuffer().~T();
+    }
+    SingletonInstance& operator=(const SingletonInstance&) = delete;
+    /// Returns the current instance.
+    operator T*() { return m_pExtern == LOCAL_INSTANCE_ID ? &GetBuffer() : m_pExtern; }
+    /// Constructs the singleton within the local buffer.
+    template <typename... Args>
+    void Emplace(Args&&... args)
+    {
+        this->~SingletonInstance();
+        new (&GetBuffer()) T(std::forward<Args>(args)...);
+        m_pExtern = LOCAL_INSTANCE_ID;
+    }
+    /// Sets an external object as the instance.
+    /** @remark If `ptr` is `nullptr`, this is just reset.
+     */
+    void SetExtern(T* ptr)
+    {
+        this->~SingletonInstance();
+        m_pExtern = ptr;
+    }
+
+private:
+    /// A special pointer value to specify that the local buffer is constructed.
+    static T* const LOCAL_INSTANCE_ID;
+    /// nullptr if empty; LOCAL_INSTANCE_ID if using internal buffer;
+    /// pointer to external object otherwise.
+    T* m_pExtern = nullptr;
+
+    /// Returns an (uninitialized) internal buffer for storing T.
+    static T& GetBuffer()
+    {
+        // Static, uninitialized buffer for the singleton's object
+        static union U { T asT; U(){} ~U(){} } buffer;
+        return buffer.asT;
+    }
+};
+
+template <typename T>
+T* const SingletonInstance<T, SingletonType::STATIC>::LOCAL_INSTANCE_ID = reinterpret_cast<T*>(1);
+
+#if ENABLE_LOAD_TIME_SINGLETON
+// Load time singleton impl:
+// Some details:
+// This is platform specific:
+// The instance is created at first use as usual, but not as a static variable
+// but on the heap. Its deleter function is saved to a global registry, in reverse order of creation.
+// With the help of GCC's attribute((destructor)) (Clang compatible), the destroy functions
+// are called at "unload" time.
+
+using DeleteLoadTimeSingletonFunc = void (*)();
+struct LoadTimeSingletonEntry {
+    bool m_isValid; // To delete or not (to avoid double free between Reset and __attribute__(destructor))
+    DeleteLoadTimeSingletonFunc m_deleteFunc;
+    LoadTimeSingletonEntry* m_next;
+};
+// note to maintainer: all types that have static storage
+// used by load time singletons must be trivially destructible,
+// otherwise they will get destroyed during static destruction phase before "unload" time.
+static_assert(std::is_trivially_destructible_v<LoadTimeSingletonEntry>);
+
+// global stack for load time singletons dtors
+inline std::atomic<LoadTimeSingletonEntry*>& LoadTimeSingletonEntryStack()
+{
+    static_assert(std::is_trivially_destructible_v<std::atomic<LoadTimeSingletonEntry*>>);
+    static std::atomic<LoadTimeSingletonEntry*> stack { nullptr };
+    return stack;
+}
+
+// - Register load time singletons for destruction at "unload" time.
+// - The order of destruction is the reverse of the order of registration.
+// - The input parameter must point to a static instance.
+inline void RegisterLoadTimeSingleton(LoadTimeSingletonEntry* entry)
+{
+    // - push to head
+    // from cppreference example:
+    // make new entry the new head, but if the head
+    // is no longer what's stored in new entry->m_next
+    // (some other thread must have inserted am entry just now)
+    // then put that new head into new entry->m_next and try again
+    entry->m_next = LoadTimeSingletonEntryStack().load(std::memory_order_relaxed);
+    while (!LoadTimeSingletonEntryStack().compare_exchange_weak(
+        entry->m_next, entry, std::memory_order_release, std::memory_order_relaxed))
+        ;
+}
+
+// - Platform independent part: delete in reverse order
+inline void DestroyLoadTimeSingletons()
+{
+    // memory safety is no concern here
+    for (auto entry = LoadTimeSingletonEntryStack().load(); entry != nullptr; entry = entry->m_next) {
+        if (entry->m_isValid)
+            entry->m_deleteFunc();
+    }
+}
+
+#if defined(_MSC_VER)
+// MSVC: Use .CRT$XPU section for late destruction
+typedef void (__cdecl *_PVFV)(void);
+static void __cdecl DeinitializeLoadTimeSingletons()
+{
+    DestroyLoadTimeSingletons();
+}
+#pragma section(".CRT$XPU", long, read)
+__declspec(allocate(".CRT$XPU")) _PVFV p_deinit = DeinitializeLoadTimeSingletons;
+#else
+// GCC/Clang/CYGWIN/MINGW: Use __attribute__((destructor))
+inline void __attribute__((destructor)) DeinitializeLoadTimeSingletons()
+{
+    DestroyLoadTimeSingletons();
+}
+#endif
+
+// Load-time singleton specialization
+// API is compatible with static singleton specialization
+// however it has no custom dtor (as that would violate trivial destructibility)
+template <typename T>
+struct SingletonInstance<T, SingletonType::LOAD_TIME> {
+    /// Returns the current instance.
+    operator T*() { return m_pExtern == LOCAL_INSTANCE_ID ? g_pInternal : m_pExtern; }
+    /// Constructs the singleton on the heap, and pushes its deleter to the unload-time stack.
+    template <typename... Args>
+    void Emplace(Args&&... args)
+    {
+        Reset();
+        CreateInternalInstance(std::forward<Args>(args)...);
+        RegisterLoadTimeSingleton(&g_entry);
+        m_pExtern = LOCAL_INSTANCE_ID;
+    }
+    /// Sets an external object as the instance.
+    /** @remark If `ptr` is `nullptr`, this is just reset.
+     */
+    void SetExtern(T* ptr)
+    {
+        Reset();
+        m_pExtern = ptr;
+    }
+
+private:
+    // Swapped the dtor on static instance for a Reset function
+    void Reset()
+    {
+         // Destroys the locally-initialized instance. Injected ones are ignored (no ownership).
+        if (m_pExtern == LOCAL_INSTANCE_ID)
+            DestroyInternalInstance();
+    }
+    // Manage internal instance on heap:
+    template <typename... Args>
+    static void CreateInternalInstance(Args&&... args)
+    {
+        g_pInternal = new T(std::forward<Args>(args)...);
+        g_entry.m_isValid = true;
+    }
+    static void DestroyInternalInstance()
+    {
+        delete std::exchange(g_pInternal, nullptr);
+        g_entry.m_isValid = false;
+    }
+
+    /// A special pointer value to specify that the local buffer is constructed.
+    static T* const LOCAL_INSTANCE_ID;
+    /// nullptr if empty; LOCAL_INSTANCE_ID if using internal buffer;
+    /// pointer to external object otherwise.
+    T* m_pExtern = nullptr;
+    /// used instead of static buffer
+    static T* g_pInternal;
+    /// used for deleting this singleton
+    static LoadTimeSingletonEntry g_entry;
+    // we know scalar types are trivially destructible, but add check for intent
+    static_assert(std::is_trivially_destructible_v<T*>);
+};
+
+template <typename T>
+T* const SingletonInstance<T, SingletonType::LOAD_TIME>::LOCAL_INSTANCE_ID = reinterpret_cast<T*>(1);
+template <typename T>
+T* SingletonInstance<T, SingletonType::LOAD_TIME>::g_pInternal = nullptr;
+template <typename T>
+LoadTimeSingletonEntry SingletonInstance<T, SingletonType::LOAD_TIME>::g_entry
+    = { false, SingletonInstance<T, SingletonType::LOAD_TIME>::DestroyInternalInstance, nullptr };
+#endif // ENABLE_LOAD_TIME_SINGLETON
+
+} // namespace Detail
+
+/// Implements the singleton pattern, but makes unit testing easy.
+/** To use the Singleton class normally, inherit from it with the CRTP style, like:
+  *
+  * ```cpp
+  * class MyClass : public Singleton<MyClass> { impl... };
+  * ```
+  *
+  * After this, external code is able to get the `MyClass` instance by using `MyClass::Get()`.
+  *
+  * To test your singleton, an access-private library implementation is required, such as
+  * <https://github.com/martong/access_private>. Using the access-private library, invoke the
+  * `MyClass::Inject()` function to inject a mock implementation into the singleton. It is also
+  * possible to reconstruct the Singleton with different constructor arguments by using the
+  * `MyClass::Reset()` function.
+  *
+  * @remark The `Inject()` and `Reset()` functions are NOT thread safe! They should only be used
+  *         in test code sections while implementation code is not running on a different thread.
+  */
+template <typename T, SingletonType type = SingletonType::STATIC>
+struct Singleton
+{
+    using BaseType = Singleton<T, type>;
+
+    /// Returns the instance of the class.
+    /** @remark The constructor arguments are only used if the instance is not constructed yet.
+      */
+    template <typename ...Args>
+    static T& Get(Args&&... args)
+    {
+        std::call_once(g_onceFlag, [](Args&&... args) {
+                g_instance.Emplace(std::forward<Args>(args)...);
+            }, std::forward<Args>(args)...);
+        return *static_cast<T*>(g_instance);
+    }
+
+    ///  Returns the instance of the class without construction.
+    /** @return The instance of the singleton or a `nullptr` if unconstructed.
+      * @remark This can be useful for singletons that have custom constructor arguments. Code can
+      *         get an already initialied instance, if it has been initialized already, without
+      *         having to specify the arguments.
+      */
+    static T* TryGet()
+    {
+        return g_instance;
+    }
+
+protected:
+    Singleton() noexcept = default;
+private:
+    using Instance = Detail::SingletonInstance<T, type>;
+#if ENABLE_LOAD_TIME_SINGLETON
+    // just here to catch future regressions
+    static_assert(type != SingletonType::LOAD_TIME || std::is_trivially_destructible_v<Instance>,
+        "Load-time singletons must be trivially destructible");
+#endif // ENABLE_LOAD_TIME_SINGLETON
+
+    Singleton(const Singleton&) = delete;
+    Singleton& operator =(const Singleton&) = delete;
+
+    static Instance g_instance;
+
+    /// Holds a flag used for `std::call_once()`.
+    static struct OnceFlag final
+    {
+        OnceFlag() noexcept
+        {
+            new (&buffer.asOnceFlag) std::once_flag();
+        }
+        OnceFlag(const OnceFlag&) = delete;
+        ~OnceFlag()
+        {
+            buffer.asOnceFlag.~once_flag();
+        }
+        OnceFlag& operator =(const OnceFlag&) = delete;
+        /// Resets the OnceFlag to initial state (allowing another call)
+        void Reset()
+        {
+            this->~OnceFlag();
+            new (this) OnceFlag();
+        }
+        /// Returns the internal std::once_flag. May be uninitialized.
+        operator std::once_flag& ()
+        {
+            return buffer.asOnceFlag;
+        }
+    private:
+        union U { std::once_flag asOnceFlag; U(){} ~U(){} } buffer;
+    } g_onceFlag;
+
+    /// (Re)constructs the internal singleton instance.
+    /** If an existing singleton instance was already constructed, it is destroyed. If an external
+      * instance was injected, it is overridden with the newly constructed instance.
+      *
+      * @remark This function is not thread safe. It is intended for tests, not production code.
+      */
+    template <typename ...Args>
+    static T& Reset(Args&&... args)
+    {
+        g_onceFlag.Reset();
+        return Get(std::forward<Args>(args)...);
+    }
+
+    /// Injects an external instance into the singleton.
+    /** If an external instance is injected, the `Get()` function
+      * @param object The object is taken without ownership and must be deleted by the caller.
+      * @remark If `object` is `nullptr`, it resets the singleton to uninitialized state, and the
+      *         next invocation of `Get()` reconstructs the instance.
+      */
+    static void Inject(T* object)
+    {
+        if (object)
+            std::call_once(g_onceFlag, []() {});
+        else
+            g_onceFlag.Reset();
+        g_instance.SetExtern(object);
+    }
+};
+template <typename T, SingletonType type>
+typename Singleton<T, type>::OnceFlag Singleton<T, type>::g_onceFlag;
+template <typename T, SingletonType type>
+typename Singleton<T, type>::Instance Singleton<T, type>::g_instance;
+
+#endif